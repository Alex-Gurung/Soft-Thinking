--- conflicted
+++ resolved
@@ -110,15 +110,9 @@
     start_idx = args.start_idx
     end_idx = args.end_idx
     reeval = args.reeval
-<<<<<<< HEAD
-    dataset = "ncp"
-    # split = "val"
-    split = "test"
-=======
     # dataset = "ncp"
     dataset = "flawedfictions"
     split = "val"
->>>>>>> 5a12d89c
 
     nice_name = f"{split}_{temperature}temp_{top_p}topp_{top_k}topk_{min_p}minp_{args.repetition_penalty}reppen_{args.dirichlet_alpha}diralpha_{args.max_topk}maxk_{max_generated_tokens}maxtok_{args.early_stopping_entropy_threshold}enths_{args.early_stopping_length_threshold}lenhs_{args.add_noise_gumbel_softmax}gumbel_{args.add_noise_dirichlet}dirichlet_{args.enable_soft_thinking}softthk_{args.num_samples}nsmpl"
 
@@ -189,23 +183,6 @@
     #         idx_list.append(idx)
     prompt_list = []
     idx_list = []
-<<<<<<< HEAD
-    with jsonlines.open(f"/mnt/disk/ncp_latent/rl_data/{split}.jsonl") as reader:
-        for sample in reader:
-            prompt = tokenizer.apply_chat_template(sample["prompt"], add_generation_prompt=True, tokenize=False)
-            for _ in range(num_samples):
-                prompt_list.append(prompt)
-                idx_list.append(len(prompt_list)-1)
-                # print(f"prompt: {prompt}")
-                # break
-
-    # print(f"len(prompt_list): {len(prompt_list)}")
-    # print(f"len(idx_list): {len(idx_list)}")
-    # # first element:
-    # print(f"first element of prompt_list: {prompt_list[0]}")
-    # print(f"first element of idx_list: {idx_list[0]}")
-    # exit()
-=======
     answer_list = []
     if dataset == "flawedfictions":
         with jsonlines.open(f"/mnt/disk/latent_tasks/grpo_flawed_fictions/data/{split}.jsonl") as reader:
@@ -224,7 +201,6 @@
                     idx_list.append(len(prompt_list)-1)
     else:
         raise ValueError(f"Dataset {dataset} not supported")
->>>>>>> 5a12d89c
 
     # filter to first 10
     # prompt_list = prompt_list[:4]
